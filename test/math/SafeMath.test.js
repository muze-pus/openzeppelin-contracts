const { BN, constants, expectRevert } = require('@openzeppelin/test-helpers');
const { MAX_UINT256 } = constants;

const { expect } = require('chai');

const SafeMathMock = artifacts.require('SafeMathMock');

function expectStruct (value, expected) {
  for (const key in expected) {
    if (BN.isBN(value[key])) {
      expect(value[key]).to.be.bignumber.equal(expected[key]);
    } else {
      expect(value[key]).to.be.equal(expected[key]);
    }
  }
}

contract('SafeMath', function (accounts) {
  beforeEach(async function () {
    this.safeMath = await SafeMathMock.new();
  });

  async function testCommutative (fn, lhs, rhs, expected, ...extra) {
    expect(await fn(lhs, rhs, ...extra)).to.be.bignumber.equal(expected);
    expect(await fn(rhs, lhs, ...extra)).to.be.bignumber.equal(expected);
  }

<<<<<<< HEAD
  async function testFailsCommutative (fn, lhs, rhs) {
    await expectRevert.unspecified(fn(lhs, rhs));
    await expectRevert.unspecified(fn(rhs, lhs));
=======
  async function testFailsCommutative (fn, lhs, rhs, reason, ...extra) {
    await expectRevert(fn(lhs, rhs, ...extra), reason);
    await expectRevert(fn(rhs, lhs, ...extra), reason);
>>>>>>> c4409883
  }

  async function testCommutativeIterable (fn, lhs, rhs, expected, ...extra) {
    expectStruct(await fn(lhs, rhs, ...extra), expected);
    expectStruct(await fn(rhs, lhs, ...extra), expected);
  }

  describe('with flag', function () {
    describe('add', function () {
      it('adds correctly', async function () {
        const a = new BN('5678');
        const b = new BN('1234');

        testCommutativeIterable(this.safeMath.tryAdd, a, b, { flag: true, value: a.add(b) });
      });

      it('reverts on addition overflow', async function () {
        const a = MAX_UINT256;
        const b = new BN('1');

<<<<<<< HEAD
      await testFailsCommutative(this.safeMath.add, a, b);
=======
        testCommutativeIterable(this.safeMath.tryAdd, a, b, { flag: false, value: '0' });
      });
>>>>>>> c4409883
    });

    describe('sub', function () {
      it('subtracts correctly', async function () {
        const a = new BN('5678');
        const b = new BN('1234');

        expectStruct(await this.safeMath.trySub(a, b), { flag: true, value: a.sub(b) });
      });

      it('reverts if subtraction result would be negative', async function () {
        const a = new BN('1234');
        const b = new BN('5678');

<<<<<<< HEAD
      await expectRevert.unspecified(this.safeMath.sub(a, b));
=======
        expectStruct(await this.safeMath.trySub(a, b), { flag: false, value: '0' });
      });
>>>>>>> c4409883
    });

    describe('mul', function () {
      it('multiplies correctly', async function () {
        const a = new BN('1234');
        const b = new BN('5678');

        testCommutativeIterable(this.safeMath.tryMul, a, b, { flag: true, value: a.mul(b) });
      });

      it('multiplies by zero correctly', async function () {
        const a = new BN('0');
        const b = new BN('5678');

        testCommutativeIterable(this.safeMath.tryMul, a, b, { flag: true, value: a.mul(b) });
      });

      it('reverts on multiplication overflow', async function () {
        const a = MAX_UINT256;
        const b = new BN('2');

        testCommutativeIterable(this.safeMath.tryMul, a, b, { flag: false, value: '0' });
      });
    });

    describe('div', function () {
      it('divides correctly', async function () {
        const a = new BN('5678');
        const b = new BN('5678');

        expectStruct(await this.safeMath.tryDiv(a, b), { flag: true, value: a.div(b) });
      });

      it('divides zero correctly', async function () {
        const a = new BN('0');
        const b = new BN('5678');

        expectStruct(await this.safeMath.tryDiv(a, b), { flag: true, value: a.div(b) });
      });

      it('returns complete number result on non-even division', async function () {
        const a = new BN('7000');
        const b = new BN('5678');

        expectStruct(await this.safeMath.tryDiv(a, b), { flag: true, value: a.div(b) });
      });

      it('reverts on division by zero', async function () {
        const a = new BN('5678');
        const b = new BN('0');

        expectStruct(await this.safeMath.tryDiv(a, b), { flag: false, value: '0' });
      });
    });

    describe('mod', function () {
      describe('modulos correctly', async function () {
        it('when the dividend is smaller than the divisor', async function () {
          const a = new BN('284');
          const b = new BN('5678');

          expectStruct(await this.safeMath.tryMod(a, b), { flag: true, value: a.mod(b) });
        });

        it('when the dividend is equal to the divisor', async function () {
          const a = new BN('5678');
          const b = new BN('5678');

          expectStruct(await this.safeMath.tryMod(a, b), { flag: true, value: a.mod(b) });
        });

<<<<<<< HEAD
      await testFailsCommutative(this.safeMath.mul, a, b);
=======
        it('when the dividend is larger than the divisor', async function () {
          const a = new BN('7000');
          const b = new BN('5678');

          expectStruct(await this.safeMath.tryMod(a, b), { flag: true, value: a.mod(b) });
        });

        it('when the dividend is a multiple of the divisor', async function () {
          const a = new BN('17034'); // 17034 == 5678 * 3
          const b = new BN('5678');

          expectStruct(await this.safeMath.tryMod(a, b), { flag: true, value: a.mod(b) });
        });
      });

      it('reverts with a 0 divisor', async function () {
        const a = new BN('5678');
        const b = new BN('0');

        expectStruct(await this.safeMath.tryMod(a, b), { flag: false, value: '0' });
      });
>>>>>>> c4409883
    });
  });

  describe('with default revert message', function () {
    describe('add', function () {
      it('adds correctly', async function () {
        const a = new BN('5678');
        const b = new BN('1234');

        await testCommutative(this.safeMath.add, a, b, a.add(b));
      });

      it('reverts on addition overflow', async function () {
        const a = MAX_UINT256;
        const b = new BN('1');

        await testFailsCommutative(this.safeMath.add, a, b, 'SafeMath: addition overflow');
      });
    });

    describe('sub', function () {
      it('subtracts correctly', async function () {
        const a = new BN('5678');
        const b = new BN('1234');

        expect(await this.safeMath.sub(a, b)).to.be.bignumber.equal(a.sub(b));
      });

      it('reverts if subtraction result would be negative', async function () {
        const a = new BN('1234');
        const b = new BN('5678');

        await expectRevert(this.safeMath.sub(a, b), 'SafeMath: subtraction overflow');
      });
    });

    describe('mul', function () {
      it('multiplies correctly', async function () {
        const a = new BN('1234');
        const b = new BN('5678');

        await testCommutative(this.safeMath.mul, a, b, a.mul(b));
      });

      it('multiplies by zero correctly', async function () {
        const a = new BN('0');
        const b = new BN('5678');

        await testCommutative(this.safeMath.mul, a, b, '0');
      });

      it('reverts on multiplication overflow', async function () {
        const a = MAX_UINT256;
        const b = new BN('2');

        await testFailsCommutative(this.safeMath.mul, a, b, 'SafeMath: multiplication overflow');
      });
    });

    describe('div', function () {
      it('divides correctly', async function () {
        const a = new BN('5678');
        const b = new BN('5678');

        expect(await this.safeMath.div(a, b)).to.be.bignumber.equal(a.div(b));
      });

      it('divides zero correctly', async function () {
        const a = new BN('0');
        const b = new BN('5678');

        expect(await this.safeMath.div(a, b)).to.be.bignumber.equal('0');
      });

      it('returns complete number result on non-even division', async function () {
        const a = new BN('7000');
        const b = new BN('5678');

        expect(await this.safeMath.div(a, b)).to.be.bignumber.equal('1');
      });

      it('reverts on division by zero', async function () {
        const a = new BN('5678');
        const b = new BN('0');

        await expectRevert(this.safeMath.div(a, b), 'SafeMath: division by zero');
      });
    });

    describe('mod', function () {
      describe('modulos correctly', async function () {
        it('when the dividend is smaller than the divisor', async function () {
          const a = new BN('284');
          const b = new BN('5678');

          expect(await this.safeMath.mod(a, b)).to.be.bignumber.equal(a.mod(b));
        });

        it('when the dividend is equal to the divisor', async function () {
          const a = new BN('5678');
          const b = new BN('5678');

          expect(await this.safeMath.mod(a, b)).to.be.bignumber.equal(a.mod(b));
        });

<<<<<<< HEAD
      await expectRevert.unspecified(this.safeMath.div(a, b));
=======
        it('when the dividend is larger than the divisor', async function () {
          const a = new BN('7000');
          const b = new BN('5678');

          expect(await this.safeMath.mod(a, b)).to.be.bignumber.equal(a.mod(b));
        });

        it('when the dividend is a multiple of the divisor', async function () {
          const a = new BN('17034'); // 17034 == 5678 * 3
          const b = new BN('5678');

          expect(await this.safeMath.mod(a, b)).to.be.bignumber.equal(a.mod(b));
        });
      });

      it('reverts with a 0 divisor', async function () {
        const a = new BN('5678');
        const b = new BN('0');

        await expectRevert(this.safeMath.mod(a, b), 'SafeMath: modulo by zero');
      });
>>>>>>> c4409883
    });
  });

  describe('with custom revert message', function () {
    describe('sub', function () {
      it('subtracts correctly', async function () {
        const a = new BN('5678');
        const b = new BN('1234');

        expect(await this.safeMath.subWithMessage(a, b, 'MyErrorMessage')).to.be.bignumber.equal(a.sub(b));
      });

      it('reverts if subtraction result would be negative', async function () {
        const a = new BN('1234');
        const b = new BN('5678');

        await expectRevert(this.safeMath.subWithMessage(a, b, 'MyErrorMessage'), 'MyErrorMessage');
      });
    });

    describe('div', function () {
      it('divides correctly', async function () {
        const a = new BN('5678');
        const b = new BN('5678');

        expect(await this.safeMath.divWithMessage(a, b, 'MyErrorMessage')).to.be.bignumber.equal(a.div(b));
      });

      it('divides zero correctly', async function () {
        const a = new BN('0');
        const b = new BN('5678');

        expect(await this.safeMath.divWithMessage(a, b, 'MyErrorMessage')).to.be.bignumber.equal('0');
      });

      it('returns complete number result on non-even division', async function () {
        const a = new BN('7000');
        const b = new BN('5678');

        expect(await this.safeMath.divWithMessage(a, b, 'MyErrorMessage')).to.be.bignumber.equal('1');
      });

      it('reverts on division by zero', async function () {
        const a = new BN('5678');
        const b = new BN('0');

        await expectRevert(this.safeMath.divWithMessage(a, b, 'MyErrorMessage'), 'MyErrorMessage');
      });
    });

    describe('mod', function () {
      describe('modulos correctly', async function () {
        it('when the dividend is smaller than the divisor', async function () {
          const a = new BN('284');
          const b = new BN('5678');

          expect(await this.safeMath.modWithMessage(a, b, 'MyErrorMessage')).to.be.bignumber.equal(a.mod(b));
        });

        it('when the dividend is equal to the divisor', async function () {
          const a = new BN('5678');
          const b = new BN('5678');

          expect(await this.safeMath.modWithMessage(a, b, 'MyErrorMessage')).to.be.bignumber.equal(a.mod(b));
        });

        it('when the dividend is larger than the divisor', async function () {
          const a = new BN('7000');
          const b = new BN('5678');

          expect(await this.safeMath.modWithMessage(a, b, 'MyErrorMessage')).to.be.bignumber.equal(a.mod(b));
        });

        it('when the dividend is a multiple of the divisor', async function () {
          const a = new BN('17034'); // 17034 == 5678 * 3
          const b = new BN('5678');

          expect(await this.safeMath.modWithMessage(a, b, 'MyErrorMessage')).to.be.bignumber.equal(a.mod(b));
        });
      });

      it('reverts with a 0 divisor', async function () {
        const a = new BN('5678');
        const b = new BN('0');

        await expectRevert(this.safeMath.modWithMessage(a, b, 'MyErrorMessage'), 'MyErrorMessage');
      });
    });
  });

  describe('memory leakage', function () {
    it('add', async function () {
      expect(await this.safeMath.addMemoryCheck()).to.be.bignumber.equal('0');
    });

    it('sub', async function () {
      expect(await this.safeMath.subMemoryCheck()).to.be.bignumber.equal('0');
    });

    it('mul', async function () {
      expect(await this.safeMath.mulMemoryCheck()).to.be.bignumber.equal('0');
    });

    it('div', async function () {
      expect(await this.safeMath.divMemoryCheck()).to.be.bignumber.equal('0');
    });

<<<<<<< HEAD
      await expectRevert.unspecified(this.safeMath.mod(a, b));
=======
    it('mod', async function () {
      expect(await this.safeMath.modMemoryCheck()).to.be.bignumber.equal('0');
>>>>>>> c4409883
    });
  });
});<|MERGE_RESOLUTION|>--- conflicted
+++ resolved
@@ -25,15 +25,14 @@
     expect(await fn(rhs, lhs, ...extra)).to.be.bignumber.equal(expected);
   }
 
-<<<<<<< HEAD
-  async function testFailsCommutative (fn, lhs, rhs) {
-    await expectRevert.unspecified(fn(lhs, rhs));
-    await expectRevert.unspecified(fn(rhs, lhs));
-=======
   async function testFailsCommutative (fn, lhs, rhs, reason, ...extra) {
-    await expectRevert(fn(lhs, rhs, ...extra), reason);
-    await expectRevert(fn(rhs, lhs, ...extra), reason);
->>>>>>> c4409883
+    if (reason == undefined) {
+      await expectRevert.unspecified(fn(lhs, rhs, ...extra));
+      await expectRevert.unspecified(fn(rhs, lhs, ...extra));
+    } else {
+      await expectRevert(fn(lhs, rhs, ...extra), reason);
+      await expectRevert(fn(rhs, lhs, ...extra), reason);
+    }
   }
 
   async function testCommutativeIterable (fn, lhs, rhs, expected, ...extra) {
@@ -54,12 +53,8 @@
         const a = MAX_UINT256;
         const b = new BN('1');
 
-<<<<<<< HEAD
-      await testFailsCommutative(this.safeMath.add, a, b);
-=======
         testCommutativeIterable(this.safeMath.tryAdd, a, b, { flag: false, value: '0' });
       });
->>>>>>> c4409883
     });
 
     describe('sub', function () {
@@ -74,12 +69,8 @@
         const a = new BN('1234');
         const b = new BN('5678');
 
-<<<<<<< HEAD
-      await expectRevert.unspecified(this.safeMath.sub(a, b));
-=======
         expectStruct(await this.safeMath.trySub(a, b), { flag: false, value: '0' });
       });
->>>>>>> c4409883
     });
 
     describe('mul', function () {
@@ -151,9 +142,6 @@
           expectStruct(await this.safeMath.tryMod(a, b), { flag: true, value: a.mod(b) });
         });
 
-<<<<<<< HEAD
-      await testFailsCommutative(this.safeMath.mul, a, b);
-=======
         it('when the dividend is larger than the divisor', async function () {
           const a = new BN('7000');
           const b = new BN('5678');
@@ -175,7 +163,6 @@
 
         expectStruct(await this.safeMath.tryMod(a, b), { flag: false, value: '0' });
       });
->>>>>>> c4409883
     });
   });
 
@@ -192,7 +179,7 @@
         const a = MAX_UINT256;
         const b = new BN('1');
 
-        await testFailsCommutative(this.safeMath.add, a, b, 'SafeMath: addition overflow');
+        await testFailsCommutative(this.safeMath.add, a, b, undefined);
       });
     });
 
@@ -208,7 +195,7 @@
         const a = new BN('1234');
         const b = new BN('5678');
 
-        await expectRevert(this.safeMath.sub(a, b), 'SafeMath: subtraction overflow');
+        await expectRevert.unspecified(this.safeMath.sub(a, b));
       });
     });
 
@@ -231,7 +218,7 @@
         const a = MAX_UINT256;
         const b = new BN('2');
 
-        await testFailsCommutative(this.safeMath.mul, a, b, 'SafeMath: multiplication overflow');
+        await testFailsCommutative(this.safeMath.mul, a, b, undefined);
       });
     });
 
@@ -261,7 +248,7 @@
         const a = new BN('5678');
         const b = new BN('0');
 
-        await expectRevert(this.safeMath.div(a, b), 'SafeMath: division by zero');
+        await expectRevert.unspecified(this.safeMath.div(a, b));
       });
     });
 
@@ -281,9 +268,6 @@
           expect(await this.safeMath.mod(a, b)).to.be.bignumber.equal(a.mod(b));
         });
 
-<<<<<<< HEAD
-      await expectRevert.unspecified(this.safeMath.div(a, b));
-=======
         it('when the dividend is larger than the divisor', async function () {
           const a = new BN('7000');
           const b = new BN('5678');
@@ -303,9 +287,8 @@
         const a = new BN('5678');
         const b = new BN('0');
 
-        await expectRevert(this.safeMath.mod(a, b), 'SafeMath: modulo by zero');
-      });
->>>>>>> c4409883
+        await expectRevert.unspecified(this.safeMath.mod(a, b));
+      });
     });
   });
 
@@ -413,12 +396,8 @@
       expect(await this.safeMath.divMemoryCheck()).to.be.bignumber.equal('0');
     });
 
-<<<<<<< HEAD
-      await expectRevert.unspecified(this.safeMath.mod(a, b));
-=======
     it('mod', async function () {
       expect(await this.safeMath.modMemoryCheck()).to.be.bignumber.equal('0');
->>>>>>> c4409883
     });
   });
 });