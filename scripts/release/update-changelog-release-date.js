#!/usr/bin/env node

// Sets the release date of the current release in the changelog.
// This is run automatically when npm version is run.

const fs = require('fs');
const cp = require('child_process');

const suffix = process.env.PRERELEASE_SUFFIX || 'rc';

const changelog = fs.readFileSync('CHANGELOG.md', 'utf8');

// The changelog entry to be updated looks like this:
// ## Unreleased
// We need to add the version and release date in a YYYY-MM-DD format, so that it looks like this:
// ## 2.5.3 (2019-04-25)

const pkg = require('../../package.json');
const version = pkg.version.replace(new RegExp('-' + suffix + '\\..*'), '');

const header = new RegExp(`^## (Unreleased|${version})$`, 'm');

if (!header.test(changelog)) {
  console.error('Missing changelog entry');
  process.exit(1);
}

const newHeader = pkg.version.indexOf(suffix) === -1
  ? `## ${version} (${new Date().toISOString().split('T')[0]})`
  : `## ${version}`;

<<<<<<< HEAD
fs.writeFileSync('CHANGELOG.md',
  changelog.replace(header, newHeader)
);
=======
fs.writeFileSync('CHANGELOG.md', changelog.replace(header, newHeader));
>>>>>>> 046390c6

cp.execSync('git add CHANGELOG.md', { stdio: 'inherit' });<|MERGE_RESOLUTION|>--- conflicted
+++ resolved
@@ -29,12 +29,6 @@
   ? `## ${version} (${new Date().toISOString().split('T')[0]})`
   : `## ${version}`;
 
-<<<<<<< HEAD
-fs.writeFileSync('CHANGELOG.md',
-  changelog.replace(header, newHeader)
-);
-=======
 fs.writeFileSync('CHANGELOG.md', changelog.replace(header, newHeader));
->>>>>>> 046390c6
 
 cp.execSync('git add CHANGELOG.md', { stdio: 'inherit' });